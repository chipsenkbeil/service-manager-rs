use super::{
    ServiceInstallCtx, ServiceLevel, ServiceManager, ServiceStartCtx, ServiceStatusCtx,
    ServiceStopCtx, ServiceUninstallCtx,
};

#[derive(Clone, Debug, PartialEq, Eq, Hash)]
pub struct ScmConfig {
    pub install: ScmInstallConfig,
}

impl Default for ScmConfig {
    fn default() -> Self {
        ScmConfig {
            install: ScmInstallConfig {
                description: None,
                dependencies: None,
                display_name: None,
                start_type: None,
                service_type: ScmServiceType::Own,
                error_severity: ScmErrorControl::Normal,
                delay_autostart: false,
            },
        }
    }
}

#[derive(Clone, Debug, PartialEq, Eq, Hash)]
pub struct ScmInstallConfig {
    pub description: Option<String>,
    pub dependencies: Option<Vec<String>>,
    pub display_name: Option<String>,
    pub start_type: Option<ScmStartType>,
    pub service_type: ScmServiceType,
    pub error_severity: ScmErrorControl,
    pub delay_autostart: bool,
}

#[derive(Copy, Clone, Debug, PartialEq, Eq, Hash)]
#[repr(u32)]
pub enum ScmServiceType {
    Kernel = 1u32,
    FileSys = 2u32,
    Own = 16u32,
    Share = 32u32,
    UserOwn = 80u32,
    UserShare = 96u32,
    Interactive = 256u32,
}

impl Default for ScmServiceType {
    fn default() -> Self {
        Self::Own
    }
}

#[derive(Copy, Clone, Debug, PartialEq, Eq, Hash)]
#[repr(u32)]
pub enum ScmStartType {
    BootStart = 0u32,
    SystemStart = 1u32,
    AutoStart = 2u32,
    OnDemand = 3u32,
    Disabled = 4u32,
}

impl Default for ScmStartType {
    fn default() -> Self {
        Self::OnDemand
    }
}

#[derive(Copy, Clone, Debug, PartialEq, Eq, Hash)]
#[repr(u32)]
pub enum ScmErrorControl {
    Ignore = 0u32,
    Normal = 1u32,
    Severe = 2u32,
    Critical = 3u32,
}

impl Default for ScmErrorControl {
    fn default() -> Self {
        Self::Normal
    }
}

#[derive(Clone, Debug, PartialEq, Eq, Hash, Default)]
pub struct ScmServiceManager {
    pub config: ScmConfig,
}

impl ScmServiceManager {
    pub fn system() -> Self {
        Self {
            config: ScmConfig::default(),
        }
    }

    pub fn with_config(self, config: ScmConfig) -> Self {
        Self { config }
    }
}

impl ServiceManager for ScmServiceManager {
    fn available(&self) -> std::io::Result<bool> {
        if cfg!(target_os = "windows") {
            Ok(true)
        } else {
            Ok(false)
        }
    }

    fn install(&self, ctx: ServiceInstallCtx) -> std::io::Result<()> {
        scm_handler::service_install(&ctx, &self.config.install)
    }

    fn uninstall(&self, ctx: ServiceUninstallCtx) -> std::io::Result<()> {
        scm_handler::service_uninstall(&ctx)
    }

    fn start(&self, ctx: ServiceStartCtx) -> std::io::Result<()> {
        scm_handler::service_start(&ctx)
    }

    fn stop(&self, ctx: ServiceStopCtx) -> std::io::Result<()> {
        scm_handler::service_stop(&ctx)
    }

    fn level(&self) -> ServiceLevel {
        ServiceLevel::System
    }

    fn set_level(&mut self, level: ServiceLevel) -> std::io::Result<()> {
        match level {
            ServiceLevel::System => Ok(()),
            ServiceLevel::User => Err(std::io::Error::new(
                std::io::ErrorKind::Unsupported,
                "windows Service control manager does not support user-level services",
            )),
        }
    }

    fn status(&self, ctx: crate::ServiceStatusCtx) -> std::io::Result<crate::ServiceStatus> {
        scm_handler::service_status(&ctx)
    }
}

#[cfg(target_os = "windows")]
mod scm_handler {
    use std::{
        ffi::{OsStr, OsString},
        io,
    };

    use super::{
        ServiceInstallCtx, ServiceStartCtx, ServiceStatusCtx, ServiceStopCtx, ServiceUninstallCtx,
    };

    use windows_service::{
        service::{
            ServiceAccess, ServiceDependency, ServiceErrorControl, ServiceExitCode, ServiceInfo,
            ServiceStartType, ServiceState, ServiceType,
        },
        service_manager::{ServiceManager, ServiceManagerAccess},
    };

    pub fn service_install(
        ctx: &ServiceInstallCtx,
        install_config: &crate::ScmInstallConfig,
    ) -> std::io::Result<()> {
        let manager = get_win_service_manager()?;
        let name = ctx.label.to_qualified_name().parse::<OsString>().unwrap();
        let display_name = if let Some(ref v) = install_config.display_name {
            v.parse::<OsString>().unwrap()
        } else {
            name.clone()
        };
        let executable_path = ctx.program.clone();
        let launch_arguments = ctx.args.clone();
        let service_type = ServiceType::from_bits(install_config.service_type as u32).unwrap();
        let start_type = if let Some(v) = install_config.start_type {
            ServiceStartType::from_raw(v as u32).unwrap()
        } else {
            if ctx.autostart {
                ServiceStartType::AutoStart
            } else {
                ServiceStartType::OnDemand
            }
        };
        let dependencies: Vec<ServiceDependency> = if let Some(ref v) = install_config.dependencies
        {
            v.iter()
                .map(|s| ServiceDependency::from_system_identifier(s))
                .collect()
        } else {
            Vec::new()
        };
        let service_info = ServiceInfo {
            name,
            display_name,
            service_type,
            start_type,
            error_control: ServiceErrorControl::Normal,
            executable_path,
            launch_arguments,
            dependencies,
            account_name: None,
            account_password: None,
        };

        let service = manager
            .create_service(&service_info, ServiceAccess::ALL_ACCESS)
            .map_err(|e| {
                std::io::Error::new(
                    io::ErrorKind::Other,
                    format!("Failed to create service: {}", e),
                )
            })?;

        service
            .set_delayed_auto_start(install_config.delay_autostart)
            .map_err(|e| {
                std::io::Error::new(
                    io::ErrorKind::Other,
                    format!("Failed to set service delayed autostart: {}", e),
                )
            })?;

        if let Some(ref v) = install_config.description {
            service.set_description(v).map_err(|e| {
                std::io::Error::new(
                    io::ErrorKind::Other,
                    format!("Failed to set service description: {}", e),
                )
            })?;
        }

        Ok(())
    }

    pub fn service_uninstall(ctx: &ServiceUninstallCtx) -> std::io::Result<()> {
        let manager = get_win_service_manager()?;
        let service = manager
            .open_service(ctx.label.to_qualified_name(), ServiceAccess::DELETE)
            .map_err(|e| {
                std::io::Error::new(
                    io::ErrorKind::Other,
                    format!("Failed to open service: {}", e),
                )
            })?;
        service.delete().map_err(|e| {
            std::io::Error::new(
                io::ErrorKind::Other,
                format!("Failed to delete service: {}", e),
            )
        })?;
        Ok(())
    }

    pub fn service_start(ctx: &ServiceStartCtx) -> std::io::Result<()> {
        let manager = get_win_service_manager()?;
        let service = manager
            .open_service(ctx.label.to_qualified_name(), ServiceAccess::START)
            .map_err(|e| {
                std::io::Error::new(
                    io::ErrorKind::Other,
                    format!("Failed to open service: {}", e),
                )
            })?;

        service.start(&[] as &[&str]).map_err(|e| {
            std::io::Error::new(
                io::ErrorKind::Other,
                format!("Failed to start service: {}", e),
            )
        })?;

        Ok(())
    }

    pub fn service_stop(ctx: &ServiceStopCtx) -> std::io::Result<()> {
        let manager = get_win_service_manager()?;
        let service = manager
            .open_service(ctx.label.to_qualified_name(), ServiceAccess::STOP)
            .map_err(|e| {
                std::io::Error::new(
                    io::ErrorKind::Other,
                    format!("Failed to open service: {}", e),
                )
            })?;

        service.stop().map_err(|e| {
            std::io::Error::new(
                io::ErrorKind::Other,
                format!("Failed to stop service: {}", e),
            )
        })?;

        Ok(())
    }

    pub fn service_status(ctx: &ServiceStatusCtx) -> std::io::Result<crate::ServiceStatus> {
        let manager = get_win_service_manager()?;

        match manager.open_service(ctx.label.to_qualified_name(), ServiceAccess::QUERY_STATUS) {
            Ok(service) => {
                let status = service.query_status().map_err(|e| {
                    std::io::Error::new(
                        io::ErrorKind::Other,
                        format!("Failed to query service status: {}", e),
                    )
                })?;

                if status.current_state == ServiceState::Stopped {
                    Ok(crate::ServiceStatus::Stopped(match status.exit_code {
                        ServiceExitCode::NO_ERROR => None,
                        ServiceExitCode::Win32(code) => {
                            Some(format!("Win32 error code: {:x}", code))
                        }
                        ServiceExitCode::ServiceSpecific(code) => {
                            Some(format!("Service specific error code: {:x}", code))
                        }
                    }))
                } else {
                    Ok(crate::ServiceStatus::Running)
                }
            }
            Err(e) => {
                if let windows_service::Error::Winapi(ref win_err) = e {
                    if win_err.raw_os_error() == Some(0x424) {
                        return Ok(crate::ServiceStatus::NotInstalled);
                    }
                }
                return Err(io::Error::new(io::ErrorKind::Other, e));
            }
        }
    }

    fn get_win_service_manager() -> std::io::Result<ServiceManager> {
        ServiceManager::local_computer(None::<&OsStr>, ServiceManagerAccess::ALL_ACCESS).map_err(
            |e| {
                std::io::Error::new(
                    io::ErrorKind::Other,
                    format!("Failed to get service manager: {}", e),
                )
            },
        )
    }
}

#[cfg(not(target_os = "windows"))]
mod scm_handler {
    use super::ScmInstallConfig;
    use super::{
        ServiceInstallCtx, ServiceStartCtx, ServiceStatusCtx, ServiceStopCtx, ServiceUninstallCtx,
    };
    use std::io;
<<<<<<< HEAD
=======
    use super::{
        ServiceInstallCtx,
        ServiceUninstallCtx,
        ServiceStartCtx,
        ServiceStopCtx,
        ServiceStatusCtx
    };
    use super::ScmInstallConfig;
>>>>>>> e137739e

    const ERROR_MSG: &str = "Service control manager is not supported on this platform";

    pub fn service_install(_: &ServiceInstallCtx, _: &ScmInstallConfig) -> std::io::Result<()> {
        Err(io::Error::new(io::ErrorKind::Unsupported, ERROR_MSG))
    }

    pub fn service_uninstall(_: &ServiceUninstallCtx) -> std::io::Result<()> {
        Err(io::Error::new(io::ErrorKind::Unsupported, ERROR_MSG))
    }

    pub fn service_start(_: &ServiceStartCtx) -> std::io::Result<()> {
        Err(io::Error::new(io::ErrorKind::Unsupported, ERROR_MSG))
    }

    pub fn service_stop(_: &ServiceStopCtx) -> std::io::Result<()> {
        Err(io::Error::new(io::ErrorKind::Unsupported, ERROR_MSG))
    }

    pub fn service_status(_: &ServiceStatusCtx) -> std::io::Result<crate::ServiceStatus> {
        Err(io::Error::new(io::ErrorKind::Unsupported, ERROR_MSG))
    }
}<|MERGE_RESOLUTION|>--- conflicted
+++ resolved
@@ -355,8 +355,6 @@
         ServiceInstallCtx, ServiceStartCtx, ServiceStatusCtx, ServiceStopCtx, ServiceUninstallCtx,
     };
     use std::io;
-<<<<<<< HEAD
-=======
     use super::{
         ServiceInstallCtx,
         ServiceUninstallCtx,
@@ -365,7 +363,6 @@
         ServiceStatusCtx
     };
     use super::ScmInstallConfig;
->>>>>>> e137739e
 
     const ERROR_MSG: &str = "Service control manager is not supported on this platform";
 
